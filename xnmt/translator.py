from __future__ import division, generators

import six
<<<<<<< HEAD
import plot
import io
import dynet as dy
import numpy as np

import xnmt.length_normalization
import xnmt.batcher

from xnmt.vocab import Vocab
from xnmt.events import register_xnmt_event_assign, register_handler, handle_xnmt_event
=======
import io
import xnmt.plot
import dynet as dy
import numpy as np
import itertools
# Reporting purposes
from lxml import etree
from simple_settings import settings
from xnmt.batcher import mark_as_batch, is_batched
from xnmt.events import register_xnmt_event_assign, handle_xnmt_event, register_handler
>>>>>>> 9d00e4ff
from xnmt.generator import GeneratorModel
from xnmt.input import SimpleSentenceInput
import xnmt.length_normalization
from xnmt.output import TextOutput
from xnmt.reports import Reportable
<<<<<<< HEAD
from xnmt.loss import LossBuilder
import xnmt.serializer
from xnmt.batcher import mark_as_batch, is_batched

# Reporting purposes
from lxml import etree
=======
from xnmt.serialize.serializable import Serializable
from xnmt.search_strategy import BeamSearch, GreedySearch
import xnmt.serialize.serializer
from xnmt.serialize.tree_tools import Path
from xnmt.vocab import Vocab
>>>>>>> 9d00e4ff

class Translator(GeneratorModel):
  '''
  A template class implementing an end-to-end translator that can calculate a
  loss and generate translations.
  '''

  def calc_loss(self, src, trg):
    '''Calculate loss based on input-output pairs.

    :param src: The source, a sentence or a batch of sentences.
    :param trg: The target, a sentence or a batch of sentences.
    :returns: An expression representing the loss.
    '''
    raise NotImplementedError('calc_loss must be implemented for Translator subclasses')

  def set_trg_vocab(self, trg_vocab=None):
    """
    Set target vocab for generating outputs.

    :param trg_vocab: target vocab, or None to generate word ids
    """
    self.trg_vocab = trg_vocab

  def set_post_processor(self, post_processor):
    self.post_processor = post_processor

class DefaultTranslator(Translator, Serializable, Reportable):
  '''
  A default translator based on attentional sequence-to-sequence models.
  '''

  yaml_tag = u'!DefaultTranslator'

<<<<<<< HEAD
  def __init__(self, src_embedder, encoder, attender, trg_embedder, decoder,
               calc_global_fertility=False, calc_attention_entropy=False):
=======
  def __init__(self, src_reader, trg_reader, src_embedder, encoder, attender, trg_embedder, decoder, inference=None):
>>>>>>> 9d00e4ff
    '''Constructor.

    :param src_reader: A reader for the source side.
    :param src_embedder: A word embedder for the input language
    :param encoder: An encoder to generate encoded inputs
    :param attender: An attention module
    :param trg_reader: A reader for the target side.
    :param trg_embedder: A word embedder for the output language
    :param decoder: A decoder
    :param inference: The default inference strategy used for this model
    '''
    register_handler(self)
    self.src_reader = src_reader
    self.trg_reader = trg_reader
    self.src_embedder = src_embedder
    self.encoder = encoder
    self.attender = attender
    self.trg_embedder = trg_embedder
    self.decoder = decoder
<<<<<<< HEAD
    self.calc_global_fertility = calc_global_fertility
    self.calc_attention_entropy = calc_attention_entropy
=======
    self.inference = inference
>>>>>>> 9d00e4ff

  def shared_params(self):
    return [set([Path(".src_embedder.emb_dim"), Path(".encoder.input_dim")]),
            set([Path(".encoder.hidden_dim"), Path(".attender.input_dim"), Path(".decoder.input_dim")]),
            set([Path(".attender.state_dim"), Path(".decoder.lstm_dim")]),
            set([Path(".trg_embedder.emb_dim"), Path(".decoder.trg_embed_dim")])]

  def initialize_generator(self, **kwargs):
    if kwargs.get("len_norm_type", None) is None:
      len_norm = xnmt.length_normalization.NoNormalization()
    else:
      len_norm = xnmt.serialize.serializer.YamlSerializer().initialize_if_needed(kwargs["len_norm_type"])
    search_args = {}
    if kwargs.get("max_len", None) is not None: search_args["max_len"] = kwargs["max_len"]
    if kwargs.get("beam", None) is None:
      self.search_strategy = GreedySearch(**search_args)
    else:
      search_args["beam_size"] = kwargs.get("beam", 1)
      search_args["len_norm"] = len_norm
      self.search_strategy = BeamSearch(**search_args)
    self.report_path = kwargs.get("report_path", None)
    self.report_type = kwargs.get("report_type", None)

<<<<<<< HEAD
  def initialize_training_strategy(self, training_strategy):
    self.loss_calculator = training_strategy

  @handle_xnmt_event
  def on_set_train(self, val):
    self.is_train = val

  def get_primary_loss(self):
    return "mle"


  def calc_loss(self, src, trg):
=======
  def calc_loss(self, src, trg, loss_calculator):
>>>>>>> 9d00e4ff
    """
    :param src: source sequence (unbatched, or batched + padded)
    :param trg: target sequence (unbatched, or batched + padded); losses will be accumulated only if trg_mask[batch,pos]==0, or no mask is set
    :param loss_calculator:
    :returns: (possibly batched) loss expression
    """
    self.start_sent(src)
    embeddings = self.src_embedder.embed_sent(src)
    encodings = self.encoder(embeddings)
    self.attender.init_sent(encodings)
    # Initialize the hidden state from the encoder
    ss = mark_as_batch([Vocab.SS] * len(src)) if is_batched(src) else Vocab.SS
    dec_state = self.decoder.initial_state(self.encoder.get_final_states(), self.trg_embedder.embed(ss))
<<<<<<< HEAD
    # Compose losses
    model_loss = LossBuilder()
    model_loss.add_loss("mle", self.loss_calculator(self, dec_state, src, trg))

    if self.calc_global_fertility or self.calc_attention_entropy:
      # philip30: I assume that attention_vecs is already masked src wisely.
      # Now applying the mask to the target
      masked_attn = self.attender.attention_vecs
      if trg.mask is not None:
        trg_mask = trg.mask.get_active_one_mask().transpose()
        masked_attn = [dy.cmult(attn, dy.inputTensor(mask, batched=True)) for attn, mask in zip(masked_attn, trg_mask)]

    if self.calc_global_fertility:
      model_loss.add_loss("fertility", self.global_fertility(masked_attn))
    if self.calc_attention_entropy:
      model_loss.add_loss("H(attn):", self.attention_entropy(masked_attn))

    return model_loss
=======
    return loss_calculator(self, dec_state, src, trg)
>>>>>>> 9d00e4ff

  def generate(self, src, idx, src_mask=None, forced_trg_ids=None):
    if not xnmt.batcher.is_batched(src):
      src = xnmt.batcher.mark_as_batch([src])
    else:
      assert src_mask is not None
    outputs = []
    for sents in src:
      self.start_sent(src)
      embeddings = self.src_embedder.embed_sent(src)
      encodings = self.encoder(embeddings)
      self.attender.init_sent(encodings)
      ss = mark_as_batch([Vocab.SS] * len(src)) if is_batched(src) else Vocab.SS
      dec_state = self.decoder.initial_state(self.encoder.get_final_states(), self.trg_embedder.embed(ss))
      output_actions, score = self.search_strategy.generate_output(self.decoder, self.attender, self.trg_embedder, dec_state, src_length=len(sents), forced_trg_ids=forced_trg_ids)
      # In case of reporting
      if self.report_path is not None:
        src_words = [self.reporting_src_vocab[w] for w in sents]
<<<<<<< HEAD
        trg_words = [self.trg_vocab[w] for w in output_actions["word_ids"]]
        # Attentions
        attentions = output_actions["attentions"]
        if type(attentions) == dy.Expression:
          attentions = attentions.npvalue()
        elif type(attentions) == list:
          attentions = np.concatenate([x.npvalue() for x in attentions], axis=1)
        elif type(attentions) != np.ndarray:
          raise RuntimeError("Illegal type for attentions in translator report: {}".format(type(attentions)))
        # Segmentation
        segment = self.get_report_resource("segmentation")
        if segment is not None:
          segment = list(six.moves.map(lambda x: int(x[0]), segment))
          src_inp = [x[0] for x in self.encoder.apply_segmentation(src_words, segment)]
        else:
          src_inp = src_words
        # Other Resources
        self.set_report_input(idx, src_inp, trg_words, attentions)
=======
        trg_words = [self.trg_vocab[w] for w in output_actions]
        attentions = self.attender.attention_vecs
        self.set_report_input(idx, src_words, trg_words, attentions)
>>>>>>> 9d00e4ff
        self.set_report_resource("src_words", src_words)
        self.set_report_path('{}.{}'.format(self.report_path, str(idx)))
        self.generate_report(self.report_type)
      # Append output to the outputs
      outputs.append(TextOutput(actions=output_actions["word_ids"],
                                vocab=self.trg_vocab if hasattr(self, "trg_vocab") else None,
                                score=score))
    self.outputs = outputs
    return outputs

  def global_fertility(self, a):
    return dy.sum_elems(dy.square(1 - dy.esum(a)))

  def attention_entropy(self, a):
    EPS = 1e-10
    entropy = []
    for a_i in a:
      a_i += EPS
      entropy.append(dy.cmult(a_i, dy.log(a_i)))

    return -dy.sum_elems(dy.esum(entropy))

  def set_reporting_src_vocab(self, src_vocab):
    """
    Sets source vocab for reporting purposes.
    """
    self.reporting_src_vocab = src_vocab

  @register_xnmt_event_assign
  def html_report(self, context=None):
    assert(context is None)
    idx, src, trg, att = self.get_report_input()
    path_to_report = self.get_report_path()
    html = etree.Element('html')
    head = etree.SubElement(html, 'head')
    title = etree.SubElement(head, 'title')
    body = etree.SubElement(html, 'body')
    report = etree.SubElement(body, 'h1')
    if idx is not None:
      title.text = report.text = 'Translation Report for Sentence %d' % (idx)
    else:
      title.text = report.text = 'Translation Report'
    main_content = etree.SubElement(body, 'div', name='main_content')

    # Generating main content
    captions = [u"Source Words", u"Target Words"]
    inputs = [src, trg]
    for caption, inp in six.moves.zip(captions, inputs):
      if inp is None: continue
      sent = ' '.join(inp)
      p = etree.SubElement(main_content, 'p')
      p.text = u"{}: {}".format(caption, sent)

    # Generating attention
    if not any([src is None, trg is None, att is None]):
      attention = etree.SubElement(main_content, 'p')
      att_text = etree.SubElement(attention, 'b')
      att_text.text = "Attention:"
      etree.SubElement(attention, 'br')
      attention_file = u"{}.attention.png".format(path_to_report)
<<<<<<< HEAD
      plot.plot_attention(src, trg, att, file_name = attention_file)
=======

      if type(att) == dy.Expression:
        attentions = att.npvalue()
      elif type(att) == list:
        attentions = np.concatenate([x.npvalue() for x in att], axis=1)
      elif type(att) != np.ndarray:
        raise RuntimeError("Illegal type for attentions in translator report: {}".format(type(attentions)))
      xnmt.plot.plot_attention(src, trg, attentions, file_name = attention_file)
>>>>>>> 9d00e4ff

    # return the parent context to be used as child context
    return html

  @handle_xnmt_event
  def on_file_report(self):
<<<<<<< HEAD
    idx, src, trg, attn = self.get_report_input()
    assert attn.shape == (len(src), len(trg))
    col_length = []
    for word in trg:
      col_length.append(max(len(word), 6))
    col_length.append(max(len(x) for x in src))
    with io.open(self.get_report_path() + ".att", encoding='utf-8', mode='w') as attn_file:
      for i in range(len(src)+1):
        if i == 0:
          words = trg + [""]
        else:
          words = ["%.4f" % (f) for f in attn[i-1]] + [src[i-1]]
        str_format = ""
        for length in col_length:
          str_format += "{:%ds}" % (length+2)
        print(str_format.format(*words), file=attn_file)
=======
    idx, src, trg, att = self.get_report_input()
    path_to_report = self.get_report_path()

    # Writing attention matrix to text file
    if not any([src is None, trg is None, att is None]):
      attention_file = u"{}.attention.txt".format(path_to_report)

      if type(att) == dy.Expression:
        attentions = att.npvalue()
      elif type(att) == list:
        attentions = np.concatenate([x.npvalue() for x in att], axis=1)
      elif type(att) != np.ndarray:
        raise RuntimeError("Illegal type for attentions in translator report: {}".format(type(attentions)))
      assert attentions.shape == (len(src), len(trg))

      # Not sure why elsewhere in the code the attention matrix is line-indexed by src
      # and column-indexed by trg (the convention seems to be the other way around,
      # eg. in [Bahdanau, 2014] https://arxiv.org/pdf/1409.0473.pdf)
      # I expect attention matrices to sum to 1.0 line-wise.
      att_transpose = np.transpose(attentions)
      with io.open(attention_file, 'w', encoding='utf-8') as f:
        f.write('\t' + '\t'.join(src) + '\n')
        for i in range(len(trg)):
          coeffs = '\t'.join(map(str, list(att_transpose[i])))
          f.write('{}\t{}\n'.format(trg[i], coeffs))


class TransformerTranslator(Translator, Serializable, Reportable):
  yaml_tag = u'!TransformerTranslator'

  def __init__(self, src_reader, src_embedder, encoder, trg_reader, trg_embedder, decoder, inference=None, input_dim=512):
    '''Constructor.
    :param src_embedder: A word embedder for the input language
    :param encoder: An encoder to generate encoded inputs
    :param attender: An attention module
    :param trg_embedder: A word embedder for the output language
    :param decoder: A decoder
    '''
    register_handler(self)
    self.src_reader = src_reader
    self.src_embedder = src_embedder
    self.encoder = encoder
    self.trg_reader = trg_reader
    self.trg_embedder = trg_embedder
    self.decoder = decoder
    self.input_dim = input_dim
    self.inference = inference
    self.scale_emb = self.input_dim ** 0.5
    self.max_input_len = 500
    self.initialize_position_encoding(self.max_input_len, input_dim)  # TODO: parametrize this

  def initialize_generator(self, **kwargs):
    if kwargs.get("len_norm_type", None) is None:
      len_norm = xnmt.length_normalization.NoNormalization()
    else:
      len_norm = xnmt.serialize.serializer.YamlSerializer().initialize_object(kwargs["len_norm_type"])
    search_args = {}
    if kwargs.get("max_len", None) is not None:
      search_args["max_len"] = kwargs["max_len"]
      self.max_len = kwargs.get("max_len", 50)
    if kwargs.get("beam", None) is None:
      self.search_strategy = GreedySearch(**search_args)
    else:
      search_args["beam_size"] = kwargs.get("beam", 1)
      search_args["len_norm"] = len_norm
      # self.search_strategy = TransformerBeamSearch(**search_args)
    self.report_path = kwargs.get("report_path", None)
    self.report_type = kwargs.get("report_type", None)

  def initialize_training_strategy(self, training_strategy):
    self.loss_calculator = training_strategy

  def set_reporting_src_vocab(self, src_vocab):
    """
    Sets source vocab for reporting purposes.
    """
    self.reporting_src_vocab = src_vocab

  def make_attention_mask(self, source_block, target_block):
    mask = (target_block[:, None, :] <= 0) * (source_block[:, :, None] <= 0)
    # (batch, source_length, target_length)
    return mask

  def make_history_mask(self, block):
    batch, length = block.shape
    arange = np.arange(length)
    history_mask = (arange[None,] <= arange[:, None])[None,]
    history_mask = np.broadcast_to(history_mask, (batch, length, length))
    return history_mask

  def mask_embeddings(self, embeddings, mask):
    """
    We convert the embeddings of masked input sequence to zero vector
    """
    (embed_dim, _), _ = embeddings.dim()
    temp_mask = np.repeat(1. - mask[:, None, :], embed_dim, axis=1)
    temp_mask = dy.inputTensor(np.moveaxis(temp_mask, [1, 0, 2], [0, 2, 1]), batched=True)
    embeddings = dy.cmult(embeddings, temp_mask)
    return embeddings

  def initialize_position_encoding(self, length, n_units):
    # Implementation in the Google tensor2tensor repo
    channels = n_units
    position = np.arange(length, dtype='f')
    num_timescales = channels // 2
    log_timescale_increment = (np.log(10000. / 1.) / (float(num_timescales) - 1))
    inv_timescales = 1. * np.exp(np.arange(num_timescales).astype('f') * -log_timescale_increment)
    scaled_time = np.expand_dims(position, 1) * np.expand_dims(inv_timescales, 0)
    signal = np.concatenate([np.sin(scaled_time), np.cos(scaled_time)], axis=1)
    signal = np.reshape(signal, [1, length, channels])
    self.position_encoding_block = np.transpose(signal, (0, 2, 1))

  def make_input_embedding(self, emb_block, length):
    if length > self.max_input_len:
      self.initialize_position_encoding(2 * length, self.input_dim)
      self.max_input_len = 2 * length
    emb_block = emb_block * self.scale_emb
    emb_block += dy.inputTensor(self.position_encoding_block[0, :, :length])
    return emb_block

  def sentence_block_embed(self, embed, x, mask):
    batch, length = x.shape
    x_mask = mask.reshape((batch * length,))
    _, units = embed.shape()  # According to updated Dynet
    e = dy.concatenate_cols([dy.zeros(units) if x_mask[j] == 1 else dy.lookup(embed, id_) for j, id_ in enumerate(x.reshape((batch * length,)))])
    e = dy.reshape(e, (units, length), batch_size=batch)
    return e

  def calc_loss(self, src, trg, loss_cal=None, infer_prediction=False):
    if not xnmt.batcher.is_batched(src):
      src = xnmt.batcher.mark_as_batch([src])
    if not xnmt.batcher.is_batched(trg):
      trg = xnmt.batcher.mark_as_batch([trg])
    src_words = np.array([[Vocab.SS] + x.words for x in src])
    batch_size, src_len = src_words.shape

    if isinstance(src.mask, type(None)):
      src_mask = np.zeros((batch_size, src_len), dtype=np.int)
    else:
      src_mask = np.concatenate([np.zeros((batch_size, 1), dtype=np.int), src.mask.np_arr.astype(np.int)], axis=1)

    src_embeddings = self.sentence_block_embed(self.src_embedder.embeddings, src_words, src_mask)
    src_embeddings = self.make_input_embedding(src_embeddings, src_len)

    trg_words = np.array(list(map(lambda x: [Vocab.SS] + x.words[:-1], trg)))
    batch_size, trg_len = trg_words.shape

    if isinstance(trg.mask, type(None)):
      trg_mask = np.zeros((batch_size, trg_len), dtype=np.int)
    else:
      trg_mask = trg.mask.np_arr.astype(np.int)

    trg_embeddings = self.sentence_block_embed(self.trg_embedder.embeddings, trg_words, trg_mask)
    trg_embeddings = self.make_input_embedding(trg_embeddings, trg_len)

    xx_mask = self.make_attention_mask(src_mask, src_mask)
    xy_mask = self.make_attention_mask(trg_mask, src_mask)
    yy_mask = self.make_attention_mask(trg_mask, trg_mask)
    yy_mask *= self.make_history_mask(trg_mask)

    z_blocks = self.encoder(src_embeddings, xx_mask)
    h_block = self.decoder(trg_embeddings, z_blocks, xy_mask, yy_mask)

    if infer_prediction:
      y_len = h_block.dim()[0][1]
      last_col = dy.pick(h_block, dim=1, index=y_len - 1)
      logits = self.decoder.output(last_col)
      return logits

    ref_list = list(itertools.chain.from_iterable(map(lambda x: x.words, trg)))
    concat_t_block = (1 - trg_mask.ravel()).reshape(-1) * np.array(ref_list)
    loss = self.decoder.output_and_loss(h_block, concat_t_block)
    return loss

  def generate(self, src, idx, src_mask=None, forced_trg_ids=None):
    if not xnmt.batcher.is_batched(src):
      src = xnmt.batcher.mark_as_batch([src])
    else:
      assert src_mask is not None
    outputs = []

    trg = SimpleSentenceInput([0])

    if not xnmt.batcher.is_batched(trg):
      trg = xnmt.batcher.mark_as_batch([trg])

    output_actions = []
    score = 0.

    for _ in range(self.max_len):
      dy.renew_cg(immediate_compute=settings.IMMEDIATE_COMPUTE, check_validity=settings.CHECK_VALIDITY)
      log_prob_tail = self.calc_loss(src, trg, loss_cal=None, infer_prediction=True)
      ys = np.argmax(log_prob_tail.npvalue(), axis=0).astype('i')
      if ys == Vocab.ES:
        output_actions.append(ys)
        break
      output_actions.append(ys)
      trg = SimpleSentenceInput(output_actions + [0])
      if not xnmt.batcher.is_batched(trg):
        trg = xnmt.batcher.mark_as_batch([trg])

    # In case of reporting
    sents = src[0]
    if self.report_path is not None:
      src_words = [self.reporting_src_vocab[w] for w in sents]
      trg_words = [self.trg_vocab[w] for w in output_actions]
      self.set_report_input(idx, src_words, trg_words)
      self.set_report_resource("src_words", src_words)
      self.set_report_path('{}.{}'.format(self.report_path, str(idx)))
      self.generate_report(self.report_type)

    # Append output to the outputs
    if hasattr(self, "trg_vocab") and self.trg_vocab is not None:
      outputs.append(TextOutput(output_actions, self.trg_vocab))
    else:
      outputs.append((output_actions, score))

    return outputs
>>>>>>> 9d00e4ff
<|MERGE_RESOLUTION|>--- conflicted
+++ resolved
@@ -1,48 +1,29 @@
 from __future__ import division, generators
 
 import six
-<<<<<<< HEAD
-import plot
 import io
 import dynet as dy
 import numpy as np
-
-import xnmt.length_normalization
-import xnmt.batcher
-
-from xnmt.vocab import Vocab
-from xnmt.events import register_xnmt_event_assign, register_handler, handle_xnmt_event
-=======
-import io
-import xnmt.plot
-import dynet as dy
-import numpy as np
 import itertools
+
 # Reporting purposes
 from lxml import etree
 from simple_settings import settings
+
+import xnmt.plot
+import xnmt.length_normalization
+import xnmt.serialize.serializer
+
 from xnmt.batcher import mark_as_batch, is_batched
 from xnmt.events import register_xnmt_event_assign, handle_xnmt_event, register_handler
->>>>>>> 9d00e4ff
 from xnmt.generator import GeneratorModel
 from xnmt.input import SimpleSentenceInput
-import xnmt.length_normalization
 from xnmt.output import TextOutput
 from xnmt.reports import Reportable
-<<<<<<< HEAD
-from xnmt.loss import LossBuilder
-import xnmt.serializer
-from xnmt.batcher import mark_as_batch, is_batched
-
-# Reporting purposes
-from lxml import etree
-=======
 from xnmt.serialize.serializable import Serializable
 from xnmt.search_strategy import BeamSearch, GreedySearch
-import xnmt.serialize.serializer
 from xnmt.serialize.tree_tools import Path
 from xnmt.vocab import Vocab
->>>>>>> 9d00e4ff
 
 class Translator(GeneratorModel):
   '''
@@ -77,12 +58,8 @@
 
   yaml_tag = u'!DefaultTranslator'
 
-<<<<<<< HEAD
   def __init__(self, src_embedder, encoder, attender, trg_embedder, decoder,
-               calc_global_fertility=False, calc_attention_entropy=False):
-=======
-  def __init__(self, src_reader, trg_reader, src_embedder, encoder, attender, trg_embedder, decoder, inference=None):
->>>>>>> 9d00e4ff
+               calc_global_fertility=False, calc_attention_entropy=False, inference=None):
     '''Constructor.
 
     :param src_reader: A reader for the source side.
@@ -102,12 +79,9 @@
     self.attender = attender
     self.trg_embedder = trg_embedder
     self.decoder = decoder
-<<<<<<< HEAD
     self.calc_global_fertility = calc_global_fertility
     self.calc_attention_entropy = calc_attention_entropy
-=======
     self.inference = inference
->>>>>>> 9d00e4ff
 
   def shared_params(self):
     return [set([Path(".src_embedder.emb_dim"), Path(".encoder.input_dim")]),
@@ -131,22 +105,10 @@
     self.report_path = kwargs.get("report_path", None)
     self.report_type = kwargs.get("report_type", None)
 
-<<<<<<< HEAD
-  def initialize_training_strategy(self, training_strategy):
-    self.loss_calculator = training_strategy
-
-  @handle_xnmt_event
-  def on_set_train(self, val):
-    self.is_train = val
-
   def get_primary_loss(self):
     return "mle"
 
-
-  def calc_loss(self, src, trg):
-=======
-  def calc_loss(self, src, trg, loss_calculator):
->>>>>>> 9d00e4ff
+def calc_loss(self, src, trg, loss_calculator):
     """
     :param src: source sequence (unbatched, or batched + padded)
     :param trg: target sequence (unbatched, or batched + padded); losses will be accumulated only if trg_mask[batch,pos]==0, or no mask is set
@@ -160,10 +122,9 @@
     # Initialize the hidden state from the encoder
     ss = mark_as_batch([Vocab.SS] * len(src)) if is_batched(src) else Vocab.SS
     dec_state = self.decoder.initial_state(self.encoder.get_final_states(), self.trg_embedder.embed(ss))
-<<<<<<< HEAD
     # Compose losses
     model_loss = LossBuilder()
-    model_loss.add_loss("mle", self.loss_calculator(self, dec_state, src, trg))
+    model_loss.add_loss("mle", loss_calculator(self, dec_state, src, trg))
 
     if self.calc_global_fertility or self.calc_attention_entropy:
       # philip30: I assume that attention_vecs is already masked src wisely.
@@ -179,9 +140,6 @@
       model_loss.add_loss("H(attn):", self.attention_entropy(masked_attn))
 
     return model_loss
-=======
-    return loss_calculator(self, dec_state, src, trg)
->>>>>>> 9d00e4ff
 
   def generate(self, src, idx, src_mask=None, forced_trg_ids=None):
     if not xnmt.batcher.is_batched(src):
@@ -200,7 +158,6 @@
       # In case of reporting
       if self.report_path is not None:
         src_words = [self.reporting_src_vocab[w] for w in sents]
-<<<<<<< HEAD
         trg_words = [self.trg_vocab[w] for w in output_actions["word_ids"]]
         # Attentions
         attentions = output_actions["attentions"]
@@ -219,11 +176,6 @@
           src_inp = src_words
         # Other Resources
         self.set_report_input(idx, src_inp, trg_words, attentions)
-=======
-        trg_words = [self.trg_vocab[w] for w in output_actions]
-        attentions = self.attender.attention_vecs
-        self.set_report_input(idx, src_words, trg_words, attentions)
->>>>>>> 9d00e4ff
         self.set_report_resource("src_words", src_words)
         self.set_report_path('{}.{}'.format(self.report_path, str(idx)))
         self.generate_report(self.report_type)
@@ -284,32 +236,20 @@
       att_text.text = "Attention:"
       etree.SubElement(attention, 'br')
       attention_file = u"{}.attention.png".format(path_to_report)
-<<<<<<< HEAD
       plot.plot_attention(src, trg, att, file_name = attention_file)
-=======
-
-      if type(att) == dy.Expression:
-        attentions = att.npvalue()
-      elif type(att) == list:
-        attentions = np.concatenate([x.npvalue() for x in att], axis=1)
-      elif type(att) != np.ndarray:
-        raise RuntimeError("Illegal type for attentions in translator report: {}".format(type(attentions)))
-      xnmt.plot.plot_attention(src, trg, attentions, file_name = attention_file)
->>>>>>> 9d00e4ff
 
     # return the parent context to be used as child context
     return html
 
   @handle_xnmt_event
   def on_file_report(self):
-<<<<<<< HEAD
     idx, src, trg, attn = self.get_report_input()
     assert attn.shape == (len(src), len(trg))
     col_length = []
     for word in trg:
       col_length.append(max(len(word), 6))
     col_length.append(max(len(x) for x in src))
-    with io.open(self.get_report_path() + ".att", encoding='utf-8', mode='w') as attn_file:
+    with io.open(self.get_report_path() + ".attention.txt", encoding='utf-8', mode='w') as attn_file:
       for i in range(len(src)+1):
         if i == 0:
           words = trg + [""]
@@ -319,33 +259,6 @@
         for length in col_length:
           str_format += "{:%ds}" % (length+2)
         print(str_format.format(*words), file=attn_file)
-=======
-    idx, src, trg, att = self.get_report_input()
-    path_to_report = self.get_report_path()
-
-    # Writing attention matrix to text file
-    if not any([src is None, trg is None, att is None]):
-      attention_file = u"{}.attention.txt".format(path_to_report)
-
-      if type(att) == dy.Expression:
-        attentions = att.npvalue()
-      elif type(att) == list:
-        attentions = np.concatenate([x.npvalue() for x in att], axis=1)
-      elif type(att) != np.ndarray:
-        raise RuntimeError("Illegal type for attentions in translator report: {}".format(type(attentions)))
-      assert attentions.shape == (len(src), len(trg))
-
-      # Not sure why elsewhere in the code the attention matrix is line-indexed by src
-      # and column-indexed by trg (the convention seems to be the other way around,
-      # eg. in [Bahdanau, 2014] https://arxiv.org/pdf/1409.0473.pdf)
-      # I expect attention matrices to sum to 1.0 line-wise.
-      att_transpose = np.transpose(attentions)
-      with io.open(attention_file, 'w', encoding='utf-8') as f:
-        f.write('\t' + '\t'.join(src) + '\n')
-        for i in range(len(trg)):
-          coeffs = '\t'.join(map(str, list(att_transpose[i])))
-          f.write('{}\t{}\n'.format(trg[i], coeffs))
-
 
 class TransformerTranslator(Translator, Serializable, Reportable):
   yaml_tag = u'!TransformerTranslator'
@@ -537,5 +450,4 @@
     else:
       outputs.append((output_actions, score))
 
-    return outputs
->>>>>>> 9d00e4ff
+    return outputs