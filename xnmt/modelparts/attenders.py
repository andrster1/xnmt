--- conflicted
+++ resolved
@@ -5,11 +5,7 @@
 import dynet as dy
 
 from xnmt import logger
-<<<<<<< HEAD
-from xnmt import batchers, events, param_collections, param_initializers
-=======
-from xnmt import batchers, expression_seqs, param_collections, param_initializers
->>>>>>> 909c7be3
+from xnmt import batchers, expression_seqs, events, param_collections, param_initializers
 from xnmt.persistence import serializable_init, Serializable, Ref, bare
 
 class Attender(object):
@@ -242,9 +238,6 @@
       for node_i, node in enumerate(lattice_batch_elem.nodes):
         self.cur_sent_bias[node_i, 0, batch_i] = node.marginal_log_prob
     self.cur_sent_bias_expr = None
-
-  # inherited from MlpAttender
-  # def init_sent(self, sent: ExpressionSequence)
 
   def calc_attention(self, state):
     V = dy.parameter(self.pV)
@@ -263,6 +256,3 @@
     normalized = dy.softmax(scores + self.cur_sent_bias_expr)
     self.attention_vecs.append(normalized)
     return normalized
-
-  # inherited from MlpAttender
-  # def calc_context(self, state)
