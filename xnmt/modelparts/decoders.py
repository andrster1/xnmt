--- conflicted
+++ resolved
@@ -101,12 +101,7 @@
             {".rnn.hidden_dim", ".transform.aux_input_dim"},
             {".transform.output_dim", ".scorer.input_dim"}]
 
-<<<<<<< HEAD
-  def initial_state(self, enc_final_states: Any, ss_expr: dy.Expression) -> AutoRegressiveDecoderState:
-    rnn_state = self.rnn.initial_state()
-=======
   def initial_state(self, enc_final_states: Any, ss: Any) -> AutoRegressiveDecoderState:
->>>>>>> 85c09341
     """Get the initial state of the decoder given the encoder final states.
 
     Args:
@@ -115,6 +110,7 @@
     Returns:
       initial decoder state
     """
+    rnn_state = self.rnn.initial_state()
     rnn_s = self.bridge.decoder_init(enc_final_states)
     rnn_state = rnn_state.set_s(rnn_s)
     zeros = dy.zeros(self.input_dim) if self.input_feeding else None
