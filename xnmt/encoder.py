import dynet as dy
from batcher import *
import residual


class Encoder:
  '''
  A template class to encode an input.
  '''

  '''
  Takes an Input and returns an EncodedInput.
  '''

  def encode(self, x):
    raise NotImplementedError('encode must be implemented in Encoder subclasses')


class DefaultEncoder(Encoder):

  def encode(self, sentence):
    embeddings = self.embedder.embed_sentence(sentence)
    return self.encoder.transduce(embeddings)


class BiLSTMEncoder(DefaultEncoder):

  def __init__(self, layers, output_dim, embedder, model):
    self.embedder = embedder
    input_dim = embedder.emb_dim
    self.encoder = dy.BiRNNBuilder(layers, input_dim, output_dim, model, dy.LSTMBuilder)
    self.model_lookup = model.add_lookup_parameters((embedder.vocab_size, embedder.emb_dim))
    self.serialize_params = [layers, output_dim, embedder, model]

class ResidualLSTMEncoder(DefaultEncoder):

  def __init__(self, layers, output_dim, embedder, model):
    self.embedder = embedder
    input_dim = embedder.emb_dim
    self.encoder = residual.ResidualRNNBuilder(layers, input_dim, output_dim, model, dy.LSTMBuilder)
<<<<<<< HEAD
    self.serialize_params = [layers, output_dim, embedder, model]
=======
    self.model_lookup = model.add_lookup_parameters((embedder.vocab_size, embedder.emb_dim))


class ResidualBiLSTMEncoder(DefaultEncoder):
  """
  Implements a residual encoder with bidirectional first layer
  """

  def __init__(self, layers, output_dim, embedder, model):
    self.embedder = embedder
    input_dim = embedder.emb_dim
    self.encoder = residual.ResidualBiRNNBuilder(layers, input_dim, output_dim, model, dy.LSTMBuilder)
    self.model_lookup = model.add_lookup_parameters((embedder.vocab_size, embedder.emb_dim))
>>>>>>> 73601f69
<|MERGE_RESOLUTION|>--- conflicted
+++ resolved
@@ -38,11 +38,8 @@
     self.embedder = embedder
     input_dim = embedder.emb_dim
     self.encoder = residual.ResidualRNNBuilder(layers, input_dim, output_dim, model, dy.LSTMBuilder)
-<<<<<<< HEAD
-    self.serialize_params = [layers, output_dim, embedder, model]
-=======
     self.model_lookup = model.add_lookup_parameters((embedder.vocab_size, embedder.emb_dim))
-
+    self.serialize_params = [layers, output_dim, embedder, model_lookup, model]
 
 class ResidualBiLSTMEncoder(DefaultEncoder):
   """
@@ -54,4 +51,4 @@
     input_dim = embedder.emb_dim
     self.encoder = residual.ResidualBiRNNBuilder(layers, input_dim, output_dim, model, dy.LSTMBuilder)
     self.model_lookup = model.add_lookup_parameters((embedder.vocab_size, embedder.emb_dim))
->>>>>>> 73601f69
+    self.serialize_params = [layers, output_dim, embedder, model_lookup, model]
