import ast
from itertools import zip_longest
from functools import lru_cache
<<<<<<< HEAD
from typing import Iterator, Optional, Sequence, Union
=======
import ast
from typing import Any, Iterator, Optional, Sequence, Union
>>>>>>> c6446608
import numbers

import numpy as np

import warnings
with warnings.catch_warnings():
  warnings.simplefilter("ignore", lineno=36)
  import h5py

from xnmt import logger

from xnmt import batchers, output, sent, events, vocabs
from xnmt.persistence import serializable_init, Serializable
<<<<<<< HEAD
from xnmt.events import register_xnmt_handler, handle_xnmt_event
from xnmt.graph import DependencyTree
from xnmt import sent
from xnmt.vocabs import Vocab
from xnmt import batchers, output
from xnmt.grammars import RNNG
=======
>>>>>>> c6446608

class InputReader(object):
  """
  A base class to read in a file and turn it into an input
  """
  def read_sents(self, filename: str, filter_ids: Sequence[numbers.Integral] = None) -> Iterator[sent.Sentence]:
    """
    Read sentences and return an iterator.

    Args:
      filename: data file
      filter_ids: only read sentences with these ids (0-indexed)
    Returns: iterator over sentences from filename
    """
    return self.iterate_filtered(filename, filter_ids)

  def count_sents(self, filename: str) -> int:
    """
    Count the number of sentences in a data file.

    Args:
      filename: data file
    Returns: number of sentences in the data file
    """
    raise RuntimeError("Input readers must implement the count_sents function")

  def needs_reload(self) -> bool:
    """
    Overwrite this method if data needs to be reload for each epoch
    """
    return False

class BaseTextReader(InputReader):

  def read_sent(self, line: str, idx: numbers.Integral) -> sent.Sentence:
    """
    Convert a raw text line into an input object.

    Args:
      line: a single input string
      idx: sentence number
    Returns: a SentenceInput object for the input sentence
    """
    raise RuntimeError("Input readers must implement the read_sent function")

  @lru_cache(maxsize=128)
  def count_sents(self, filename: str) -> numbers.Integral:
    newlines = 0
    with open(filename, 'r+b') as f:
      for _ in f:
        newlines += 1
    return newlines

  def iterate_filtered(self, filename: str, filter_ids: Optional[Sequence[numbers.Integral]]=None) -> Iterator:
    """
    Args:
      filename: data file (text file)
      filter_ids:
    Returns: iterator over lines as strings (useful for subclasses to implement read_sents)
    """
    sent_count = 0
    max_id = None
    if filter_ids is not None:
      max_id = max(filter_ids)
      filter_ids = set(filter_ids)
    with open(filename, encoding='utf-8') as f:
      for line in f:
        if filter_ids is None or sent_count in filter_ids:
          yield self.read_sent(line=line, idx=sent_count)
        sent_count += 1
        if max_id is not None and sent_count > max_id:
          break

def convert_int(x: Any) -> numbers.Integral:
  try:
    return int(x)
  except ValueError:
    raise ValueError(f"Expecting integer tokens because no vocab was set. Got: '{x}'")

class PlainTextReader(BaseTextReader, Serializable):
  """
  Handles the typical case of reading plain text files, with one sent per line.

  Args:
    vocab: Vocabulary to convert string tokens to integer ids. If not given, plain text will be assumed to contain
           space-separated integer ids.
    read_sent_len: if set, read the length of each sentence instead of the sentence itself. EOS is not counted.
    output_proc: output processors to revert the created sentences back to a readable string
  """
  yaml_tag = '!PlainTextReader'
 
  @serializable_init
  def __init__(self,
               vocab: Optional[vocabs.Vocab] = None,
               read_sent_len: bool = False,
               output_proc: Sequence[output.OutputProcessor] = []) -> None:
    self.vocab = vocab
    self.read_sent_len = read_sent_len
    self.output_procs = output.OutputProcessor.get_output_processor(output_proc)

  def read_sent(self, line: str, idx: numbers.Integral) -> sent.Sentence:
    if self.vocab:
      convert_fct = self.vocab.convert
    else:
      convert_fct = convert_int
    if self.read_sent_len:
      return sent.ScalarSentence(idx=idx, value=len(line.strip().split()))
    else:
      return sent.SimpleSentence(idx=idx,
                                 words=[convert_fct(word) for word in line.strip().split()] + [vocabs.Vocab.ES],
                                 vocab=self.vocab,
                                 output_procs=self.output_procs)

  def vocab_size(self) -> numbers.Integral:
    return len(self.vocab)

class CompoundReader(InputReader, Serializable):
  """
  A compound reader reads inputs using several input readers at the same time.

  The resulting inputs will be of type :class:`sent.CompoundSentence`, which holds the results from the different
  readers as a tuple. Inputs can be read from different locations (if input file name is a sequence of filenames) or all
  from the same location (if it is a string). The latter can be used to read the same inputs using several input
  different readers which might capture different aspects of the input data.

  Args:
    readers: list of input readers to use
    vocab: not used by this reader, but some parent components may require access to the vocab.
  """
  yaml_tag = "!CompoundReader"
  @serializable_init
  def __init__(self, readers: Sequence[InputReader], vocab: Optional[vocabs.Vocab] = None) -> None:
    if len(readers) < 2: raise ValueError("need at least two readers")
    self.readers = readers
    if vocab: self.vocab = vocab

  def read_sents(self, filename: Union[str,Sequence[str]], filter_ids: Sequence[numbers.Integral] = None) \
          -> Iterator[sent.Sentence]:
    if isinstance(filename, str): filename = [filename] * len(self.readers)
    generators = [reader.read_sents(filename=cur_filename, filter_ids=filter_ids) for (reader, cur_filename) in
                     zip(self.readers, filename)]
    while True:
      try:
        sub_sents = tuple([next(gen) for gen in generators])
        yield sent.CompoundSentence(sents=sub_sents)
      except StopIteration:
        return

  def count_sents(self, filename: str) -> int:
    return self.readers[0].count_sents(filename if isinstance(filename,str) else filename[0])

  def needs_reload(self) -> bool:
    return any(reader.needs_reload() for reader in self.readers)


class SentencePieceTextReader(BaseTextReader, Serializable):
  """
  Read in text and segment it with sentencepiece. Optionally perform sampling
  for subword regularization, only at training time.
  https://arxiv.org/pdf/1804.10959.pdf 
  """
  yaml_tag = '!SentencePieceTextReader'

  @events.register_xnmt_handler
  @serializable_init
  def __init__(self,
               model_file: str,
               sample_train: bool=False,
               l: numbers.Integral=-1,
               alpha: numbers.Real=0.1,
               vocab: Optional[vocabs.Vocab]=None,
               output_proc=[output.JoinPieceTextOutputProcessor]) -> None:
    """
    Args:
      model_file: The sentence piece model file
      sample_train: On the training set, sample outputs
      l: The "l" parameter for subword regularization, how many sentences to sample
      alpha: The "alpha" parameter for subword regularization, how much to smooth the distribution
      vocab: The vocabulary
      output_proc: output processors to revert the created sentences back to a readable string
    """
    import sentencepiece as spm
    self.subword_model = spm.SentencePieceProcessor()
    self.subword_model.Load(model_file)
    self.sample_train = sample_train
    self.l = l
    self.alpha = alpha
    self.vocab = vocab
    self.train = False
    self.output_procs = output.OutputProcessor.get_output_processor(output_proc)

  @events.handle_xnmt_event
  def on_set_train(self, val):
    self.train = val

  def read_sent(self, line: str, idx: numbers.Integral) -> sent.SimpleSentence:
    if self.sample_train and self.train:
      words = self.subword_model.SampleEncodeAsPieces(line.strip(), self.l, self.alpha)
    else:
      words = self.subword_model.EncodeAsPieces(line.strip())
    words = [w.decode('utf-8') for w in words]
    return sent.SimpleSentence(idx=idx,
                               words=[self.vocab.convert(word) for word in words] + [self.vocab.convert(vocabs.Vocab.ES_STR)],
                               vocab=self.vocab,
                               output_procs=self.output_procs)

  def vocab_size(self) -> numbers.Integral:
    return len(self.vocab)

class RamlTextReader(BaseTextReader, Serializable):
  """
  Handles the RAML sampling, can be used on the target side, or on both the source and target side.
  Randomly replaces words according to Hamming Distance.
  https://arxiv.org/pdf/1808.07512.pdf
  https://arxiv.org/pdf/1609.00150.pdf
  """
  yaml_tag = '!RamlTextReader'

  @events.register_xnmt_handler
  @serializable_init
  def __init__(self,
               tau: Optional[float] = 1.,
               vocab: Optional[vocabs.Vocab] = None,
               output_proc: Sequence[output.OutputProcessor]=[]) -> None:
    """
    Args:
      tau: The temperature that controls peakiness of the sampling distribution
      vocab: The vocabulary
    """
    self.tau = tau
    self.vocab = vocab
    self.output_procs = output.OutputProcessor.get_output_processor(output_proc)

  @events.handle_xnmt_event
  def on_set_train(self, val):
    self.train = val

  def read_sent(self, line: str, idx: numbers.Integral) -> sent.SimpleSentence:
    words = line.strip().split()
    if not self.train:
      return sent.SimpleSentence(idx=idx,
                                 words=[self.vocab.convert(word) for word in words] + [vocabs.Vocab.ES],
                                 vocab=self.vocab,
                                 output_procs=self.output_procs)
    word_ids = np.array([self.vocab.convert(word) for word in words])
    length = len(word_ids)
    logits = np.arange(length) * (-1) * self.tau
    logits = np.exp(logits - np.max(logits))
    probs = logits / np.sum(logits)
    num_words = np.random.choice(length, p=probs)
    corrupt_pos = np.random.binomial(1, p=num_words/length, size=(length,))
    num_words_to_sample = np.sum(corrupt_pos)
    sampled_words = np.random.choice(np.arange(2, len(self.vocab)), size=(num_words_to_sample,))
    word_ids[np.where(corrupt_pos==1)[0].tolist()] = sampled_words
    return sent.SimpleSentence(idx=idx,
                               words=word_ids.tolist() + [vocabs.Vocab.ES],
                               vocab=self.vocab,
                               output_procs=self.output_procs)

  def needs_reload(self) -> bool:
    return True 

class CharFromWordTextReader(PlainTextReader, Serializable):
  """
  Read in word based corpus and turned that into SegmentedSentence.
  SegmentedSentece's words are characters, but it contains the information of the segmentation.
  
  x = SegmentedSentence("i code today")
  (TRUE) x.words == ["i", "c", "o", "d", "e", "t", "o", "d", "a", "y"]
  (TRUE) x.segment == [0, 4, 9]

  It means that the segmentation (end of words) happen in the 0th, 4th and 9th position of the char sequence.
  """
  yaml_tag = "!CharFromWordTextReader"
  @serializable_init
  def __init__(self,
               vocab: vocabs.Vocab = None,
               read_sent_len: bool = False,
               output_proc: Sequence[output.OutputProcessor] = []) -> None:
    self.vocab = vocab
    self.read_sent_len = read_sent_len
    self.output_procs = output.OutputProcessor.get_output_processor(output_proc)

  def read_sent(self, line: str, idx: numbers.Integral) -> sent.SegmentedSentence:
    chars = []
    segs = []
    offset = 0
    for word in line.strip().split():
      offset += len(word)
      segs.append(offset-1)
      chars.extend([c for c in word])
    segs.append(len(chars))
    chars.append(vocabs.Vocab.ES_STR)
    sent_input = sent.SegmentedSentence(segment=segs,
                                        words=[self.vocab.convert(c) for c in chars],
                                        idx=idx,
                                        vocab=self.vocab,
                                        output_procs=self.output_procs)
    return sent_input

class H5Reader(InputReader, Serializable):
  """
  Handles the case where sents are sequences of continuous-space vectors.

  The input is a ".h5" file, which can be created for example using xnmt.preproc.MelFiltExtractor

  The data items are assumed to be labeled with integers 0, 1, .. (converted to strings).

  Each data item will be a 2D matrix representing a sequence of vectors. They can
  be in either order, depending on the value of the "transpose" variable:
  * sents[sent_id][feat_ind,timestep] if transpose=False
  * sents[sent_id][timestep,feat_ind] if transpose=True

  Args:
    transpose: whether inputs are transposed or not.
    feat_from: use feature dimensions in a range, starting at this index (inclusive)
    feat_to: use feature dimensions in a range, ending at this index (exclusive)
    feat_skip: stride over features
    timestep_skip: stride over timesteps
    timestep_truncate: cut off timesteps if sequence is longer than specified value
  """
  yaml_tag = u"!H5Reader"
  @serializable_init
  def __init__(self,
               transpose: bool = False,
               feat_from: Optional[numbers.Integral] = None,
               feat_to: Optional[numbers.Integral] = None,
               feat_skip: Optional[numbers.Integral] = None,
               timestep_skip: Optional[numbers.Integral] = None,
               timestep_truncate: Optional[numbers.Integral] = None):
    self.transpose = transpose
    self.feat_from = feat_from
    self.feat_to = feat_to
    self.feat_skip = feat_skip
    self.timestep_skip = timestep_skip
    self.timestep_truncate = timestep_truncate

  def read_sents(self, filename: str, filter_ids: Optional[Sequence[numbers.Integral]]=None) -> Iterator[sent.ArraySentence]:
    with h5py.File(filename, "r") as hf:
      h5_keys = sorted(hf.keys(), key=lambda x: int(x))
      if filter_ids is not None:
        filter_ids = sorted(filter_ids)
        h5_keys = [h5_keys[i] for i in filter_ids]
        h5_keys.sort(key=lambda x: int(x))
      for sent_no, key in enumerate(h5_keys):
        inp = hf[key][:]
        if self.transpose:
          inp = inp.transpose()

        sub_inp = inp[self.feat_from: self.feat_to: self.feat_skip, :self.timestep_truncate:self.timestep_skip]
        if sub_inp.size < inp.size:
          inp = np.empty_like(sub_inp)
          np.copyto(inp, sub_inp)
        else:
          inp = sub_inp

        if sent_no % 1000 == 999:
          logger.info(f"Read {sent_no+1} lines ({float(sent_no+1)/len(h5_keys)*100:.2f}%) of {filename} at {key}")
        yield sent.ArraySentence(idx=filter_ids[sent_no] if filter_ids else sent_no, nparr=inp)

  def count_sents(self, filename: str) -> numbers.Integral:
    with h5py.File(filename, "r") as hf:
      l = len(hf.keys())
    return l


class NpzReader(InputReader, Serializable):
  """
  Handles the case where sents are sequences of continuous-space vectors.

  The input is a ".npz" file, which consists of multiply ".npy" files, each
  corresponding to a single sequence of continuous features. This can be
  created in two ways:
  * Use the builtin function numpy.savez_compressed()
  * Create a bunch of .npy files, and run "zip" on them to zip them into an archive.

  The file names should be named XXX_0, XXX_1, etc., where the final number after the underbar
  indicates the order of the sequence in the corpus. This is done automatically by
  numpy.savez_compressed(), in which case the names will be arr_0, arr_1, etc.

  Each numpy file will be a 2D matrix representing a sequence of vectors. They can
  be in either order, depending on the value of the "transpose" variable.
  * sents[sent_id][feat_ind,timestep] if transpose=False
  * sents[sent_id][timestep,feat_ind] if transpose=True

  Args:
    transpose: whether inputs are transposed or not.
    feat_from: use feature dimensions in a range, starting at this index (inclusive)
    feat_to: use feature dimensions in a range, ending at this index (exclusive)
    feat_skip: stride over features
    timestep_skip: stride over timesteps
    timestep_truncate: cut off timesteps if sequence is longer than specified value
  """
  yaml_tag = u"!NpzReader"
  @serializable_init
  def __init__(self,
               transpose: bool = False,
               feat_from: Optional[numbers.Integral] = None,
               feat_to: Optional[numbers.Integral] = None,
               feat_skip: Optional[numbers.Integral] = None,
               timestep_skip: Optional[numbers.Integral] = None,
               timestep_truncate: Optional[numbers.Integral] = None):
    self.transpose = transpose
    self.feat_from = feat_from
    self.feat_to = feat_to
    self.feat_skip = feat_skip
    self.timestep_skip = timestep_skip
    self.timestep_truncate = timestep_truncate

  def read_sents(self, filename: str, filter_ids: Optional[Sequence[numbers.Integral]] = None) -> None:
    npzFile = np.load(filename, mmap_mode=None if filter_ids is None else "r")
    npzKeys = sorted(npzFile.files, key=lambda x: int(x.split('_')[-1]))
    if filter_ids is not None:
      filter_ids = sorted(filter_ids)
      npzKeys = [npzKeys[i] for i in filter_ids]
      npzKeys.sort(key=lambda x: int(x.split('_')[-1]))
    for sent_no, key in enumerate(npzKeys):
      inp = npzFile[key]
      if self.transpose:
        inp = inp.transpose()

      sub_inp = inp[self.feat_from: self.feat_to: self.feat_skip, :self.timestep_truncate:self.timestep_skip]
      if sub_inp.size < inp.size:
        inp = np.empty_like(sub_inp)
        np.copyto(inp, sub_inp)
      else:
        inp = sub_inp

      if sent_no % 1000 == 999:
        logger.info(f"Read {sent_no+1} lines ({float(sent_no+1)/len(npzKeys)*100:.2f}%) of {filename} at {key}")
      yield sent.ArraySentence(idx=filter_ids[sent_no] if filter_ids else sent_no, nparr=inp)
    npzFile.close()

  def count_sents(self, filename: str) -> numbers.Integral:
    npz_file = np.load(filename, mmap_mode="r")  # for counting sentences, only read the index
    l = len(npz_file.files)
    npz_file.close()
    return l

class IDReader(BaseTextReader, Serializable):
  """
  Handles the case where we need to read in a single ID (like retrieval problems).

  Files must be text files containing a single integer per line.
  """
  yaml_tag = "!IDReader"

  @serializable_init
  def __init__(self) -> None:
    pass

  def read_sent(self, line: str, idx: numbers.Integral) -> sent.ScalarSentence:
    return sent.ScalarSentence(idx=idx, value=int(line.strip()))

  def read_sents(self, filename: str, filter_ids: Optional[Sequence[numbers.Integral]] = None) -> list:
    return [l for l in self.iterate_filtered(filename, filter_ids)]
  
class CoNLLTreeReader(BaseTextReader, Serializable):
  """
  Handles the reading of CoNLL File Format:
  
  ID FORM LEMMA POS FEAT HEAD DEPREL
  
  A single line represents a single edge of dependency parse tree.
  """
  yaml_tag = "!CoNLLTreeReader"
  @serializable_init
  def __init__(self):
    pass
  
  def read_sents(self, filename: str, filter_ids: Sequence[numbers.Integral] = None):
    trees = []
    with open(filename) as fp:
      buffer = []
      for line in fp:
        line = line.strip()
        if len(line) == 0:
          trees.append(RNNG.from_graph(DependencyTree.from_conll(buffer)))
          buffer.clear()
        else:
          try:
            node_id, form, lemma, pos, feat, head, deprel = line.strip().split()
          except ValueError:
            logger.error("Bad line: %s", line)
          buffer.append((node_id, form, lemma, pos, feat, head, deprel))
      if len(buffer) != 0:
        trees.append(RNNG.from_graph(DependencyTree.from_conll(buffer)))
    return trees


class LatticeReader(BaseTextReader, Serializable):
  """
  Reads lattices from a text file.

  The expected lattice file format is as follows:
  * 1 line per lattice
  * lines are serialized python lists / tuples
  * 2 lists per lattice:
    - list of nodes, with every node a 4-tuple: (lexicon_entry, fwd_log_prob, marginal_log_prob, bwd_log_prob)
    - list of arcs, each arc a tuple: (node_id_start, node_id_end)
            - node_id references the nodes and is 0-indexed
            - node_id_start < node_id_end
  * All paths must share a common start and end node, i.e. <s> and </s> need to be contained in the lattice

  A simple example lattice:
    [('<s>', 0.0, 0.0, 0.0), ('buenas', 0, 0.0, 0.0), ('tardes', 0, 0.0, 0.0), ('</s>', 0.0, 0.0, 0.0)],[(0, 1), (1, 2), (2, 3)]

  Args:
    vocab: Vocabulary to convert string tokens to integer ids. If not given, plain text will be assumed to contain
           space-separated integer ids.
    text_input: If ``True``, assume a standard text file as input and convert it to a flat lattice.
    flatten: If ``True``, convert to a flat lattice, with all probabilities set to 1.
  """
  yaml_tag = '!LatticeReader'

  @serializable_init
  def __init__(self, vocab:vocabs.Vocab, text_input: bool = False, flatten = False):
    self.vocab = vocab
    self.text_input = text_input
    self.flatten = flatten

  def read_sent(self, line, idx):
    if self.text_input:
      nodes = [sent.LatticeNode(nodes_prev=[], nodes_next=[1], value=vocabs.Vocab.SS,
                                fwd_log_prob=0.0, marginal_log_prob=0.0, bwd_log_prob=0.0)]
      for word in line.strip().split():
        nodes.append(
          sent.LatticeNode(nodes_prev=[len(nodes)-1], nodes_next=[len(nodes)+1], value=self.vocab.convert(word),
                           fwd_log_prob=0.0, marginal_log_prob=0.0, bwd_log_prob=0.0))
      nodes.append(
        sent.LatticeNode(nodes_prev=[len(nodes) - 1], nodes_next=[], value=vocabs.Vocab.ES,
                         fwd_log_prob=0.0, marginal_log_prob=0.0, bwd_log_prob=0.0))

    else:
      node_list, arc_list = ast.literal_eval(line)
      nodes = [sent.LatticeNode(nodes_prev=[], nodes_next=[],
                                value=self.vocab.convert(item[0]),
                                fwd_log_prob=item[1], marginal_log_prob=item[2], bwd_log_prob=item[3])
               for item in node_list]
      if self.flatten:
        for node_i in range(len(nodes)):
          if node_i < len(nodes)-1: nodes[node_i].nodes_next.append(node_i+1)
          if node_i > 0: nodes[node_i].nodes_prev.append(node_i-1)
          nodes[node_i].fwd_log_prob = nodes[node_i].bwd_log_prob = nodes[node_i].marginal_log_prob = 0.0
      else:
        for from_index, to_index in arc_list:
          nodes[from_index].nodes_next.append(to_index)
          nodes[to_index].nodes_prev.append(from_index)

      assert nodes[0].value == self.vocab.SS
      assert nodes[-1].value == self.vocab.ES

    return sent.Lattice(idx=idx, nodes=nodes, vocab=self.vocab)

  def vocab_size(self):
    return len(self.vocab)


###### A utility function to read a parallel corpus
def read_parallel_corpus(src_reader: InputReader,
                         trg_reader: InputReader,
                         src_file: str,
                         trg_file: str,
                         batcher: batchers.Batcher=None,
                         sample_sents: Optional[numbers.Integral] = None,
                         max_num_sents: Optional[numbers.Integral] = None,
                         max_src_len: Optional[numbers.Integral] = None,
                         max_trg_len: Optional[numbers.Integral] = None) -> tuple:
  """
  A utility function to read a parallel corpus.

  Args:
    src_reader:
    trg_reader:
    src_file:
    trg_file:
    batcher:
    sample_sents: if not None, denote the number of sents that should be randomly chosen from all available sents.
    max_num_sents: if not None, read only the first this many sents
    max_src_len: skip pair if src side is too long
    max_trg_len: skip pair if trg side is too long

  Returns:
    A tuple of (src_data, trg_data, src_batches, trg_batches) where ``*_batches = *_data`` if ``batcher=None``
  """
  src_data = []
  trg_data = []
  if sample_sents:
    logger.info(f"Starting to read {sample_sents} parallel sentences of {src_file} and {trg_file}")
    src_len = src_reader.count_sents(src_file)
    trg_len = trg_reader.count_sents(trg_file)
    if src_len != trg_len: raise RuntimeError(f"training src sentences don't match trg sentences: {src_len} != {trg_len}!")
    if max_num_sents and max_num_sents < src_len: src_len = trg_len = max_num_sents
    filter_ids = np.random.choice(src_len, sample_sents, replace=False)
  else:
    logger.info(f"Starting to read {src_file} and {trg_file}")
    filter_ids = None
    src_len, trg_len = 0, 0
  src_train_iterator = src_reader.read_sents(src_file, filter_ids)
  trg_train_iterator = trg_reader.read_sents(trg_file, filter_ids)
  for src_sent, trg_sent in zip_longest(src_train_iterator, trg_train_iterator):
    if src_sent is None or trg_sent is None:
      raise RuntimeError(f"training src sentences don't match trg sentences: {src_len or src_reader.count_sents(src_file)} != {trg_len or trg_reader.count_sents(trg_file)}!")
    if max_num_sents and (max_num_sents <= len(src_data)):
      break
    src_len_ok = max_src_len is None or src_sent.sent_len() <= max_src_len
    trg_len_ok = max_trg_len is None or trg_sent.sent_len() <= max_trg_len
    if src_len_ok and trg_len_ok:
      src_data.append(src_sent)
      trg_data.append(trg_sent)

  logger.info(f"Done reading {src_file} and {trg_file}. Packing into batches.")

  # Pack batches
  if batcher is not None:
    src_batches, trg_batches = batcher.pack(src_data, trg_data)
  else:
    src_batches, trg_batches = src_data, trg_data

  logger.info(f"Done packing batches.")

  return src_data, trg_data, src_batches, trg_batches<|MERGE_RESOLUTION|>--- conflicted
+++ resolved
@@ -1,12 +1,7 @@
-import ast
 from itertools import zip_longest
 from functools import lru_cache
-<<<<<<< HEAD
-from typing import Iterator, Optional, Sequence, Union
-=======
 import ast
 from typing import Any, Iterator, Optional, Sequence, Union
->>>>>>> c6446608
 import numbers
 
 import numpy as np
@@ -18,17 +13,11 @@
 
 from xnmt import logger
 
-from xnmt import batchers, output, sent, events, vocabs
+from xnmt import events, vocabs, grammars
 from xnmt.persistence import serializable_init, Serializable
-<<<<<<< HEAD
-from xnmt.events import register_xnmt_handler, handle_xnmt_event
 from xnmt.graph import DependencyTree
 from xnmt import sent
-from xnmt.vocabs import Vocab
 from xnmt import batchers, output
-from xnmt.grammars import RNNG
-=======
->>>>>>> c6446608
 
 class InputReader(object):
   """
@@ -188,7 +177,7 @@
   """
   Read in text and segment it with sentencepiece. Optionally perform sampling
   for subword regularization, only at training time.
-  https://arxiv.org/pdf/1804.10959.pdf 
+  https://arxiv.org/pdf/1804.10959.pdf
   """
   yaml_tag = '!SentencePieceTextReader'
 
@@ -289,7 +278,7 @@
                                output_procs=self.output_procs)
 
   def needs_reload(self) -> bool:
-    return True 
+    return True
 
 class CharFromWordTextReader(PlainTextReader, Serializable):
   """
@@ -515,7 +504,7 @@
             logger.error("Bad line: %s", line)
           buffer.append((node_id, form, lemma, pos, feat, head, deprel))
       if len(buffer) != 0:
-        trees.append(RNNG.from_graph(DependencyTree.from_conll(buffer)))
+        trees.append(grammars.ShiftReduceGrammar.from_graph(DependencyTree.from_conll(buffer)))
     return trees
 
 
