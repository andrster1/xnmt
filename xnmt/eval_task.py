--- conflicted
+++ resolved
@@ -82,13 +82,8 @@
         loss_builder.add_factored_loss_expr(standard_loss)
         loss_builder.add_factored_loss_expr(additional_loss)
 
-<<<<<<< HEAD
-      ref_words_cnt += sum([trg_i.len_unpadded() for trg_i in trg])
-      loss_val += loss_builder.get_factored_loss_val(comb_method=self.loss_comb_method)
-=======
-        ref_words_cnt += self.model.trg_reader.count_words(trg)
+        ref_words_cnt += sum([trg_i.len_unpadded() for trg_i in trg])
         loss_val += loss_builder.get_factored_loss_val(comb_method=self.loss_comb_method)
->>>>>>> 47cc55db
 
     loss_stats = {k: v/ref_words_cnt for k, v in loss_val.items()}
 
